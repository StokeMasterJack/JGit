/*
 *  Copyright (C) 2006  Shawn Pearce <spearce@spearce.org>
 *
 *  This library is free software; you can redistribute it and/or
 *  modify it under the terms of the GNU General Public
 *  License, version 2, as published by the Free Software Foundation.
 *
 *  This library is distributed in the hope that it will be useful,
 *  but WITHOUT ANY WARRANTY; without even the implied warranty of
 *  MERCHANTABILITY or FITNESS FOR A PARTICULAR PURPOSE.  See the GNU
 *  General Public License for more details.
 *
 *  You should have received a copy of the GNU General Public
 *  License along with this library; if not, write to the Free Software
 *  Foundation, Inc., 51 Franklin Street, Fifth Floor, Boston, MA  02110-1301
 */
package org.spearce.jgit.lib;

import java.nio.charset.Charset;
import java.security.MessageDigest;
import java.security.NoSuchAlgorithmException;

/** Misc. constants used throughout JGit. */
public final class Constants {
	/** Hash function used natively by Git for all objects. */
	private static final String HASH_FUNCTION = "SHA-1";

	/** Length of an object hash. */
	public static final int OBJECT_ID_LENGTH = 20;

	/** Special name for the "HEAD" symbolic-ref. */
	public static final String HEAD = "HEAD";

	/**
	 * Text string that identifies an object as a commit.
	 * <p>
	 * Commits connect trees into a string of project histories, where each
	 * commit is an assertion that the best way to continue is to use this other
	 * tree (set of files).
	 */
	public static final String TYPE_COMMIT = "commit";

	/**
	 * Text string that identifies an object as a blob.
	 * <p>
	 * Blobs store whole file revisions. They are used for any user file, as
	 * well as for symlinks. Blobs form the bulk of any project's storage space.
	 */
	public static final String TYPE_BLOB = "blob";

	/**
	 * Text string that identifies an object as a tree.
	 * <p>
	 * Trees attach object ids (hashes) to names and file modes. The normal use
	 * for a tree is to store a version of a directory and its contents.
	 */
	public static final String TYPE_TREE = "tree";

	/**
	 * Text string that identifies an object as an annotated tag.
	 * <p>
	 * Annotated tags store a pointer to any other object, and an additional
	 * message. It is most commonly used to record a stable release of the
	 * project.
	 */
	public static final String TYPE_TAG = "tag";

	/** An unknown or invalid object type code. */
	public static final int OBJ_BAD = -1;

	/**
	 * In-pack object type: extended types.
	 * <p>
	 * This header code is reserved for future expansion. It is currently
	 * undefined/unsupported.
	 */
	public static final int OBJ_EXT = 0;

	/**
	 * In-pack object type: commit.
	 * <p>
	 * Indicates the associated object is a commit.
	 * <p>
	 * <b>This constant is fixed and is defined by the Git packfile format.</b>
	 * 
	 * @see #TYPE_COMMIT
	 */
	public static final int OBJ_COMMIT = 1;

	/**
	 * In-pack object type: tree.
	 * <p>
	 * Indicates the associated object is a tree.
	 * <p>
	 * <b>This constant is fixed and is defined by the Git packfile format.</b>
	 * 
	 * @see #TYPE_BLOB
	 */
	public static final int OBJ_TREE = 2;

	/**
	 * In-pack object type: blob.
	 * <p>
	 * Indicates the associated object is a blob.
	 * <p>
	 * <b>This constant is fixed and is defined by the Git packfile format.</b>
	 * 
	 * @see #TYPE_BLOB
	 */
	public static final int OBJ_BLOB = 3;

	/**
	 * In-pack object type: annotated tag.
	 * <p>
	 * Indicates the associated object is an annotated tag.
	 * <p>
	 * <b>This constant is fixed and is defined by the Git packfile format.</b>
	 * 
	 * @see #TYPE_TAG
	 */
	public static final int OBJ_TAG = 4;

	/** In-pack object type: reserved for future use. */
	public static final int OBJ_TYPE_5 = 5;

	/**
	 * In-pack object type: offset delta
	 * <p>
	 * Objects stored with this type actually have a different type which must
	 * be obtained from their delta base object. Delta objects store only the
	 * changes needed to apply to the base object in order to recover the
	 * original object.
	 * <p>
	 * An offset delta uses a negative offset from the start of this object to
	 * refer to its delta base. The base object must exist in this packfile
	 * (even in the case of a thin pack).
	 * <p>
	 * <b>This constant is fixed and is defined by the Git packfile format.</b>
	 */
	public static final int OBJ_OFS_DELTA = 6;

	/**
	 * In-pack object type: reference delta
	 * <p>
	 * Objects stored with this type actually have a different type which must
	 * be obtained from their delta base object. Delta objects store only the
	 * changes needed to apply to the base object in order to recover the
	 * original object.
	 * <p>
	 * A reference delta uses a full object id (hash) to reference the delta
	 * base. The base object is allowed to be omitted from the packfile, but
	 * only in the case of a thin pack being transferred over the network.
	 * <p>
	 * <b>This constant is fixed and is defined by the Git packfile format.</b>
	 */
	public static final int OBJ_REF_DELTA = 7;

	/** Native character encoding for commit messages, file names... */
	public static final String CHARACTER_ENCODING = "UTF-8";

<<<<<<< HEAD
	/** Native character encoding for commit messages, file names... */
	public static final Charset CHARSET;
=======
	/** Default main branch name */
	public static final String MASTER = "master";

	/** Prefix for branch refs */
	public static final String HEADS_PREFIX = "refs/heads";

	/** Prefix for remotes refs */
	public static String REMOTES_PREFIX = "refs/remotes";
>>>>>>> 8b9ac8d4

	/**
	 * Create a new digest function for objects.
	 * 
	 * @return a new digest object.
	 * @throws RuntimeException
	 *             this Java virtual machine does not support the required hash
	 *             function. Very unlikely given that JGit uses a hash function
	 *             that is in the Java reference specification.
	 */
	public static MessageDigest newMessageDigest() {
		try {
			return MessageDigest.getInstance(HASH_FUNCTION);
		} catch (NoSuchAlgorithmException nsae) {
			throw new RuntimeException("Required hash function "
					+ HASH_FUNCTION + " not available.", nsae);
		}
	}

	/**
	 * Convert an OBJ_* type constant to a TYPE_* type constant.
	 *
	 * @param typeCode the type code, from a pack representation.
	 * @return the canonical string name of this type.
	 */
	public static String typeString(final int typeCode) {
		switch (typeCode) {
		case OBJ_COMMIT:
			return TYPE_COMMIT;
		case OBJ_TREE:
			return TYPE_TREE;
		case OBJ_BLOB:
			return TYPE_BLOB;
		case OBJ_TAG:
			return TYPE_TAG;
		default:
			throw new IllegalArgumentException("Bad object type: " + typeCode);
		}
	}

	/**
	 * Convert an integer into its decimal representation.
	 * 
	 * @param s
	 *            the integer to convert.
	 * @return a decimal representation of the input integer. The returned array
	 *         is the smallest array that will hold the value.
	 */
	public static byte[] encodeASCII(final long s) {
		return encodeASCII(Long.toString(s));
	}

	/**
	 * Convert a string to US-ASCII encoding.
	 * 
	 * @param s
	 *            the string to convert. Must not contain any characters over
	 *            127 (outside of 7-bit ASCII).
	 * @return a byte array of the same length as the input string, holding the
	 *         same characters, in the same order.
	 * @throws IllegalArgumentException
	 *             the input string contains one or more characters outside of
	 *             the 7-bit ASCII character space.
	 */
	public static byte[] encodeASCII(final String s) {
		final byte[] r = new byte[s.length()];
		for (int k = r.length - 1; k >= 0; k--) {
			final char c = s.charAt(k);
			if (c > 127)
				throw new IllegalArgumentException("Not ASCII string: " + s);
			r[k] = (byte) c;
		}
		return r;
	}

	static {
		if (OBJECT_ID_LENGTH != newMessageDigest().getDigestLength())
			throw new LinkageError("Incorrect OBJECT_ID_LENGTH.");
		CHARSET = Charset.forName(CHARACTER_ENCODING);
	}

	private Constants() {
		// Hide the default constructor
	}
}<|MERGE_RESOLUTION|>--- conflicted
+++ resolved
@@ -158,10 +158,9 @@
 	/** Native character encoding for commit messages, file names... */
 	public static final String CHARACTER_ENCODING = "UTF-8";
 
-<<<<<<< HEAD
 	/** Native character encoding for commit messages, file names... */
 	public static final Charset CHARSET;
-=======
+
 	/** Default main branch name */
 	public static final String MASTER = "master";
 
@@ -170,7 +169,6 @@
 
 	/** Prefix for remotes refs */
 	public static String REMOTES_PREFIX = "refs/remotes";
->>>>>>> 8b9ac8d4
 
 	/**
 	 * Create a new digest function for objects.
